
// /*
//  *  This file is part of the Ikarus distribution (https://github.com/rath3t/Ikarus).
//  *  Copyright (c) 2021 Alexander Müller.
//  *  Institut fuer Baustatik und Baudynamik
//  *  Universität Stuttgart
//  *
//  *  This library is free software; you can redistribute it and/or
//  *   modify it under the terms of the GNU Lesser General Public
//  *   License as published by the Free Software Foundation; either
//  *   version 2.1 of the License, or (at your option) any later version.
//
// *   This library is distributed in the hope that it will be useful,
// *   but WITHOUT ANY WARRANTY; without even the implied warranty of
// *   MERCHANTABILITY or FITNESS FOR A PARTICULAR PURPOSE.  See the GNU
// *   Lesser General Public License for more details.
//
// *   You should have received a copy of the GNU Lesser General Public
// *   License along with this library; if not, write to the Free Software
// *   Foundation, Inc., 51 Franklin Street, Fifth Floor, Boston, MA  02110-1301
// *  USA
// *

#pragma once

#include <ikarus/finiteElements/feRequirements.hh>
#include <ikarus/localFunctions/meta.hh>
<<<<<<< HEAD
#include <concepts>

=======
#include <ikarus/utils/eigenDuneTransformations.hh>
>>>>>>> 4b8e18bb

/// Search for "*****" to identify locations to add a new EAS formulation

namespace Ikarus {

  static constexpr int maxEASParameter3d = 21;
  static constexpr int maxEASParameter2d = 8;

  enum class EASType { none, Q1E4, Q1E5, Q1E7, H1E9, H1E21 };

  template <typename Geometry>
  Eigen::Matrix3d calcTransformationMatrix2D(const Geometry& geometry) {
    const auto quadPos0 = geometry.local(geometry.center());

    const auto jacobianinvT0
        = toEigenMatrix(geometry.jacobianInverseTransposed(quadPos0));  // J^{-1}.Transpose() in Dune = J^{-1}
    const auto detJ0 = geometry.integrationElement(quadPos0);           // determinant(J)

    auto jaco = (jacobianinvT0).inverse().eval();
    auto J11  = jaco(0, 0);
    auto J12  = jaco(0, 1);
    auto J21  = jaco(1, 0);
    auto J22  = jaco(1, 1);

    Eigen::Matrix3d T0;
    T0 << J11 * J11, J12 * J12, J11 * J12, J21 * J21, J22 * J22, J21 * J22, 2.0 * J11 * J21, 2.0 * J12 * J22,
        J21 * J12 + J11 * J22;

    return T0.inverse() * detJ0;
  }

  template <typename Geometry>
  Eigen::Matrix<double, 6, 6> calcTransformationMatrix3D(const Geometry& geometry) {
    const auto quadPos0 = geometry.local(geometry.center());

    const auto jacobianinvT0
        = toEigenMatrix(geometry.jacobianInverseTransposed(quadPos0));  // J^{-1}.Transpose() in Dune = J^{-1}
    const auto detJ0 = geometry.integrationElement(quadPos0);           // determinant(J)

    auto jaco = (jacobianinvT0).inverse().eval();
    auto J11  = jaco(0, 0);
    auto J12  = jaco(0, 1);
    auto J13  = jaco(0, 2);
    auto J21  = jaco(1, 0);
    auto J22  = jaco(1, 1);
    auto J23  = jaco(1, 2);
    auto J31  = jaco(2, 0);
    auto J32  = jaco(2, 1);
    auto J33  = jaco(2, 2);

    Eigen::Matrix<double, 6, 6> T0;
    T0 << J11 * J11, J12 * J12, J13 * J13, J11 * J12, J11 * J13, J12 * J13, J21 * J21, J22 * J22, J23 * J23, J21 * J22,
        J21 * J23, J22 * J23, J31 * J31, J32 * J32, J33 * J33, J31 * J32, J31 * J33, J32 * J33, 2.0 * J11 * J21,
        2.0 * J12 * J22, 2.0 * J13 * J23, J11 * J22 + J21 * J12, J11 * J23 + J21 * J13, J12 * J23 + J22 * J13,
        2.0 * J11 * J31, 2.0 * J12 * J32, 2.0 * J13 * J33, J11 * J32 + J31 * J12, J11 * J33 + J31 * J13,
        J12 * J33 + J32 * J13, 2.0 * J31 * J21, 2.0 * J32 * J22, 2.0 * J33 * J23, J31 * J22 + J21 * J32,
        J31 * J23 + J21 * J33, J32 * J23 + J22 * J33;

    return T0.inverse() * detJ0;
  }

  template <typename Geometry>
  struct EASQ1E4 {
    static constexpr int strainSize         = 3;
    static constexpr int enhancedStrainSize = 4;

<<<<<<< HEAD
    EASQ1E4(const Geometry& geometry)
    : geometry{geometry},
          T0InverseTransformed{calcTransformationMatrix2D(geometry)}
    {}

    template<typename Derived> requires std::convertible_to<Derived,const Eigen::MatrixBase<Derived>&>
    void calcM(const Dune::FieldVector<double,2>& quadPos,Derived& M) const
    {
      M.setZero(strainSize,enhancedStrainSize);
      const double xi = quadPos[0];
      const double eta = quadPos[1];
      M(0,0) = xi-0.5;
      M(1,1) = eta-0.5;
      M(2,2) = xi-0.5;
      M(2,3) = eta-0.5;
      const double detJ = geometry.integrationElement(quadPos);
      M = T0InverseTransformed/detJ * M ;
=======
    EASQ1E4() = default;
    EASQ1E4(const Geometry& geometry)
        : geometry{std::make_unique<Geometry>(geometry)}, T0InverseTransformed{calcTransformationMatrix2D(geometry)} {}

    auto calcM(const Dune::FieldVector<double, 2>& quadPos) const {
      Eigen::Matrix<double, strainSize, enhancedStrainSize> M;
      M.setZero(strainSize, enhancedStrainSize);
      const double xi   = quadPos[0];
      const double eta  = quadPos[1];
      M(0, 0)           = xi - 0.5;
      M(1, 1)           = eta - 0.5;
      M(2, 2)           = xi - 0.5;
      M(2, 3)           = eta - 0.5;
      const double detJ = geometry->integrationElement(quadPos);
      M                 = T0InverseTransformed / detJ * M;
>>>>>>> 4b8e18bb
      return M;
    }

    std::unique_ptr<Geometry> geometry;
    Eigen::Matrix3d T0InverseTransformed;
  };

  template <typename Geometry>
  struct EASQ1E5 {
    static constexpr int strainSize         = 3;
    static constexpr int enhancedStrainSize = 5;

<<<<<<< HEAD
    EASQ1E5(const Geometry& geometry)
        : geometry{geometry}
          ,T0InverseTransformed{calcTransformationMatrix2D(geometry)}
    {}

    template<typename Derived> requires std::convertible_to<Derived,const Eigen::MatrixBase<Derived>&>
    void calcM(const Dune::FieldVector<double,2>& quadPos,Derived& M) const
    {
      M.setZero(strainSize,enhancedStrainSize);
      const double xi = quadPos[0], eta = quadPos[1];
      M(0,0) = xi-0.5;
      M(1,1) = eta-0.5;
      M(2,2) = xi-0.5;
      M(2,3) = eta-0.5;
      M(2,4) = (xi-0.5)*(eta-0.5);
      M = T0InverseTransformed  * M ;
=======
    EASQ1E5() = default;
    EASQ1E5(const Geometry& geometry)
        : geometry{std::make_unique<Geometry>(geometry)}, T0InverseTransformed{calcTransformationMatrix2D(geometry)} {}

    auto calcM(const Dune::FieldVector<double, 2>& quadPos) const {
      Eigen::Matrix<double, strainSize, enhancedStrainSize> M;
      M.setZero();
      const double xi   = quadPos[0];
      const double eta  = quadPos[1];
      M(0, 0)           = xi - 0.5;
      M(1, 1)           = eta - 0.5;
      M(2, 2)           = xi - 0.5;
      M(2, 3)           = eta - 0.5;
      M(2, 4)           = (xi - 0.5) * (eta - 0.5);
      const double detJ = geometry->integrationElement(quadPos);
      M                 = T0InverseTransformed / detJ * M;
>>>>>>> 4b8e18bb
      return M;
    }

    std::unique_ptr<Geometry> geometry;
    Eigen::Matrix3d T0InverseTransformed;
  };

<<<<<<< HEAD
  template<typename Geometry>
  using EAS2dVariant = std::variant<EASQ1E4<Geometry>,EASQ1E5<Geometry>>;
//  template<typename Geometry>
//  using EAS3dVariant = std::variant<EASH1E9<Geometry>,EASH1E21<Geometry>>;
=======
  template <typename Geometry>
  struct EASQ1E7 {
    static constexpr int strainSize         = 3;
    static constexpr int enhancedStrainSize = 7;
>>>>>>> 4b8e18bb

    EASQ1E7() = default;
    EASQ1E7(const Geometry& geometry)
        : geometry{std::make_unique<Geometry>(geometry)}, T0InverseTransformed{calcTransformationMatrix2D(geometry)} {}

    auto calcM(const Dune::FieldVector<double, 2>& quadPos) const {
      Eigen::Matrix<double, strainSize, enhancedStrainSize> M;
      M.setZero();
      const double xi   = quadPos[0];
      const double eta  = quadPos[1];
      M(0, 0)           = xi - 0.5;
      M(1, 1)           = eta - 0.5;
      M(2, 2)           = xi - 0.5;
      M(2, 3)           = eta - 0.5;
      M(0, 4)           = (xi - 0.5) * (eta - 0.5);
      M(1, 5)           = (xi - 0.5) * (eta - 0.5);
      M(2, 6)           = (xi - 0.5) * (eta - 0.5);
      const double detJ = geometry->integrationElement(quadPos);
      M                 = T0InverseTransformed / detJ * M;
      return M;
    }

    std::unique_ptr<Geometry> geometry;
    Eigen::Matrix3d T0InverseTransformed;
  };

  template <typename Geometry>
  struct EASH1E9 {
    static constexpr int strainSize         = 6;
    static constexpr int enhancedStrainSize = 9;

    EASH1E9() = default;
    EASH1E9(const Geometry& geometry)
        : geometry{std::make_unique<Geometry>(geometry)}, T0InverseTransformed{calcTransformationMatrix3D(geometry)} {}

    auto calcM(const Dune::FieldVector<double, 3>& quadPos) const {
      Eigen::Matrix<double, strainSize, enhancedStrainSize> M;
      M.setZero();
      const double xi   = quadPos[0];
      const double eta  = quadPos[1];
      const double zeta = quadPos[2];
      M(0, 0)           = xi - 0.5;
      M(1, 1)           = eta - 0.5;
      M(2, 2)           = zeta - 0.5;
      M(3, 3)           = xi - 0.5;
      M(3, 4)           = eta - 0.5;
      M(4, 5)           = xi - 0.5;
      M(4, 6)           = zeta - 0.5;
      M(5, 7)           = eta - 0.5;
      M(5, 8)           = zeta - 0.5;
      const double detJ = geometry->integrationElement(quadPos);
      M                 = T0InverseTransformed / detJ * M;
      return M;
    }
    std::unique_ptr<Geometry> geometry;
    Eigen::Matrix<double, 6, 6> T0InverseTransformed;
  };

  template <typename Geometry>
  struct EASH1E21 {
    static constexpr int strainSize         = 6;
    static constexpr int enhancedStrainSize = 21;

    EASH1E21() = default;
    EASH1E21(const Geometry& geometry)
        : geometry{std::make_unique<Geometry>(geometry)}, T0InverseTransformed{calcTransformationMatrix3D(geometry)} {}

    auto calcM(const Dune::FieldVector<double, 3>& quadPos) const {
      Eigen::Matrix<double, strainSize, enhancedStrainSize> M;
      M.setZero();
      const double xi   = quadPos[0];
      const double eta  = quadPos[1];
      const double zeta = quadPos[2];
      M(0, 0)           = xi - 0.5;
      M(1, 1)           = eta - 0.5;
      M(2, 2)           = zeta - 0.5;
      M(3, 3)           = xi - 0.5;
      M(3, 4)           = eta - 0.5;
      M(4, 5)           = xi - 0.5;
      M(4, 6)           = zeta - 0.5;
      M(5, 7)           = eta - 0.5;
      M(5, 8)           = zeta - 0.5;

      M(3, 9)  = (xi - 0.5) * (zeta - 0.5);
      M(3, 10) = (eta - 0.5) * (zeta - 0.5);
      M(4, 11) = (xi - 0.5) * (eta - 0.5);
      M(4, 12) = (eta - 0.5) * (zeta - 0.5);
      M(5, 13) = (xi - 0.5) * (eta - 0.5);
      M(5, 14) = (xi - 0.5) * (zeta - 0.5);

      M(0, 15) = (xi - 0.5) * (eta - 0.5);
      M(0, 16) = (xi - 0.5) * (zeta - 0.5);
      M(1, 17) = (xi - 0.5) * (eta - 0.5);
      M(1, 18) = (eta - 0.5) * (zeta - 0.5);
      M(2, 19) = (xi - 0.5) * (zeta - 0.5);
      M(2, 20) = (eta - 0.5) * (zeta - 0.5);

      const double detJ = geometry->integrationElement(quadPos);
      M                 = T0InverseTransformed / detJ * M;
      return M;
    }

    std::unique_ptr<Geometry> geometry;
    Eigen::Matrix<double, 6, 6> T0InverseTransformed;
  };

  /// ***** For a new EAS formulation, add a struct here *****
  /*    template<typename Geometry>
      struct EASXnEn
      {
          static constexpr int strainSize = n;
          static constexpr int enhancedStrainSize = n;

          EASHnEn() = default;
          EASHnEn(const Geometry& geometry)
                  : geometry{std::make_unique<Geometry>(geometry)}
                  ,T0InverseTransformed{calcTransformationMatrixnD(geometry)}
          {}

          auto calcM(const Dune::FieldVector<double,n>& quadPos) const
          {
              Eigen::Matrix<double,strainSize,enhancedStrainSize> M;
              M.setZero();

              // fill M

              const double detJ = geometry->integrationElement(quadPos);
              M = T0InverseTransformed/detJ * M ;
              return M;
          }
          std::unique_ptr<Geometry> geometry;
          Eigen::Matrix<double,n,n> T0InverseTransformed;
      };*/

  /// ***** For a new EAS formulation, add the new struct here to the corresponding EASnDVariant *****
  /// 2D - Q1 (4-node) , 3D - H1 (8-node) variants
  template <typename Geometry>
  using EAS2DVariant = std::variant<EASQ1E4<Geometry>, EASQ1E5<Geometry>, EASQ1E7<Geometry>>;
  template <typename Geometry>
  using EAS3DVariant = std::variant<EASH1E9<Geometry>, EASH1E21<Geometry>>;

  template <typename DisplacementBasedElement>
  class EnhancedAssumedStrains : public DisplacementBasedElement {
  public:
    using FERequirementType = FErequirements<Eigen::VectorXd>;
    using LocalView         = typename DisplacementBasedElement::LocalView;
    using GridView          = typename DisplacementBasedElement::GridView;
    using Traits            = typename DisplacementBasedElement::Traits;
    using GlobalIndex       = typename DisplacementBasedElement::GlobalIndex;

    template <typename Basis, typename VolumeLoad, typename NeumannBoundaryLoad>
    EnhancedAssumedStrains(Basis& globalBasis, const typename LocalView::Element& element, double emod, double nu,
                           const BoundaryPatch<GridView>* neumannBoundary,
                           const NeumannBoundaryLoad& neumannBoundaryLoad, const VolumeLoad& p_volumeLoad)
        : DisplacementBasedElement(globalBasis, element, emod, nu, neumannBoundary, neumannBoundaryLoad, p_volumeLoad) {

    }

    double calculateScalar(const FERequirementType& par) const {
      DUNE_THROW(Dune::NotImplemented, "EAS element do not support any scalar calculations");
      return 0.0;
    }

    void calculateVector(const FERequirementType& par, typename Traits::VectorType& g) const {
      DisplacementBasedElement::calculateVector(par, g);
    }

    void calculateMatrix(const FERequirementType& par, typename Traits::MatrixType& h) const {
      using namespace DerivativeDirections;

      /// fill h with displacement-based stiffness.
      /// It is assumed to be assembled block-wise on element level.
      /// This means the displacements x,y,z of node I are grouped together.

      DisplacementBasedElement::calculateMatrix(par, h);

      if (onlyDisplacementBase) return;

      auto strainFunction = DisplacementBasedElement::getStrainFunction(par);
<<<<<<< HEAD
      auto C = DisplacementBasedElement::getMaterialTangentFunction(par);
      auto& localView = DisplacementBasedElement::getLocalView();
      auto geo = localView.element().geometry();
      auto& first_child = localView.tree().child(0);
      const auto& fe    = first_child.finiteElement();
      assert(((fe.size()== 4 and Traits::mydim==2) or (fe.size()== 8 and Traits::mydim==3)) && "EAS only supported for Q1 or H1 elements");

      Eigen::Matrix<double,enhancedStrainSize,enhancedStrainSize> D;
      L.setZero(Eigen::NoChange,localView.size());
      D.setZero();
      for (const auto& [gpIndex, gp] : strainFunction.viewOverIntegrationPoints()) {
        std::visit([&](auto const& easfunc){ easfunc.calcM(gp.position(),M); }, easVariant);
        const auto Jinv = toEigenMatrix(geo.jacobianTransposed(gp.position())).transpose().inverse().eval();
        const auto Ceval = C(gpIndex);
=======
      auto C              = DisplacementBasedElement::getMaterialTangentFunction(par);
      auto& localView     = DisplacementBasedElement::getLocalView();
      auto geo            = localView.element().geometry();

      auto& first_child = localView.tree().child(0);
      const auto& fe    = first_child.finiteElement();
      assert(((fe.size() == 4 and Traits::mydim == 2) or (fe.size() == 8 and Traits::mydim == 3))
             && "EAS only supported for Q1 or H1 elements");
      L.setZero(enhancedStrainSize, localView.size());
      D.setZero();
      for (const auto& [gpIndex, gp] : strainFunction.viewOverIntegrationPoints()) {
        std::visit([&](const auto& easfunction) { M = easfunction.calcM(gp.position()); }, easVariant);
        const auto Jinv   = toEigenMatrix(geo.jacobianTransposed(gp.position())).transpose().inverse().eval();
        const auto Ceval  = C(gpIndex);
>>>>>>> 4b8e18bb
        const double detJ = geo.integrationElement(gp.position());
        D += M.transpose() * Ceval * M * detJ * gp.weight();

        for (size_t i = 0; i < fe.size(); ++i) {
          const size_t I = Traits::worlddim * i;
          const auto Bi  = strainFunction.evaluateDerivative(gpIndex, wrt(coeff(i)), transformWith(Jinv));

          L.block(0, I, enhancedStrainSize, Traits::worlddim) += M.transpose() * Ceval * Bi * detJ * gp.weight();
        }
      }
      h -= L.transpose() * D.inverse() * L;  // exploit symmetry
    }

<<<<<<< HEAD
void setEASType(EASType otherEASType)
    {
  easType =otherEASType;
  if(otherEASType==EASType::none)
    return;
  else if(otherEASType==EASType::Q1E4)
  easVariant= EASQ1E4(DisplacementBasedElement::getLocalView().element().geometry()) ;

}

private:
//  DisplacementBasedElement displacementBasedElement;
  std::conditional_t<Traits::mydim==2 ,EAS2dVariant<typename LocalView::Element::Geometry>,double > easVariant;
  mutable Eigen::Matrix<double,enhancedStrainSize,Eigen::Dynamic> L;
  mutable Eigen::Matrix<double,strainSize,Eigen::Dynamic,0,strainSize,Ikarus::maxEASParameter2d> M;
  EASType easType{EASType::none};
};



=======
    /// ***** For a new EAS formulation, add a new switch case here *****

    void setEASType(int numberOfEASParameters) {
      enhancedStrainSize = numberOfEASParameters;
      D.setZero(enhancedStrainSize, enhancedStrainSize);

      if constexpr (Traits::mydim == 2) {
        switch (numberOfEASParameters) {
          case 0:
            onlyDisplacementBase = true;
            break;
          case 4:
            easVariant = EASQ1E4(DisplacementBasedElement::getLocalView().element().geometry());
            break;
          case 5:
            easVariant = EASQ1E5(DisplacementBasedElement::getLocalView().element().geometry());
            break;
          case 7:
            easVariant = EASQ1E7(DisplacementBasedElement::getLocalView().element().geometry());
            break;
          default:
            DUNE_THROW(Dune::NotImplemented, "The given EAS parameters are not available for the 2D case.");
            break;
        }
      } else if constexpr (Traits::mydim == 3) {
        switch (numberOfEASParameters) {
          case 0:
            onlyDisplacementBase = true;
            break;
          case 9:
            easVariant = EASH1E9(DisplacementBasedElement::getLocalView().element().geometry());
            break;
          case 21:
            easVariant = EASH1E21(DisplacementBasedElement::getLocalView().element().geometry());
            break;
          default:
            DUNE_THROW(Dune::NotImplemented, "The given EAS parameters are not available for the 3D case.");
            break;
        }
      }
    }
>>>>>>> 4b8e18bb

  private:
    using EAS2DVariantImpl = EAS2DVariant<typename LocalView::Element::Geometry>;
    using EAS3DVariantImpl = EAS3DVariant<typename LocalView::Element::Geometry>;
    std::conditional_t<Traits::mydim == 2, EAS2DVariantImpl, EAS3DVariantImpl> easVariant;
    mutable Eigen::Matrix<double, Eigen::Dynamic, Eigen::Dynamic> M;
    mutable Eigen::MatrixXd D;
    mutable Eigen::MatrixXd L;
    int enhancedStrainSize;
    bool onlyDisplacementBase{false};
  };
}  // namespace Ikarus<|MERGE_RESOLUTION|>--- conflicted
+++ resolved
@@ -25,12 +25,7 @@
 
 #include <ikarus/finiteElements/feRequirements.hh>
 #include <ikarus/localFunctions/meta.hh>
-<<<<<<< HEAD
-#include <concepts>
-
-=======
 #include <ikarus/utils/eigenDuneTransformations.hh>
->>>>>>> 4b8e18bb
 
 /// Search for "*****" to identify locations to add a new EAS formulation
 
@@ -97,25 +92,6 @@
     static constexpr int strainSize         = 3;
     static constexpr int enhancedStrainSize = 4;
 
-<<<<<<< HEAD
-    EASQ1E4(const Geometry& geometry)
-    : geometry{geometry},
-          T0InverseTransformed{calcTransformationMatrix2D(geometry)}
-    {}
-
-    template<typename Derived> requires std::convertible_to<Derived,const Eigen::MatrixBase<Derived>&>
-    void calcM(const Dune::FieldVector<double,2>& quadPos,Derived& M) const
-    {
-      M.setZero(strainSize,enhancedStrainSize);
-      const double xi = quadPos[0];
-      const double eta = quadPos[1];
-      M(0,0) = xi-0.5;
-      M(1,1) = eta-0.5;
-      M(2,2) = xi-0.5;
-      M(2,3) = eta-0.5;
-      const double detJ = geometry.integrationElement(quadPos);
-      M = T0InverseTransformed/detJ * M ;
-=======
     EASQ1E4() = default;
     EASQ1E4(const Geometry& geometry)
         : geometry{std::make_unique<Geometry>(geometry)}, T0InverseTransformed{calcTransformationMatrix2D(geometry)} {}
@@ -131,7 +107,6 @@
       M(2, 3)           = eta - 0.5;
       const double detJ = geometry->integrationElement(quadPos);
       M                 = T0InverseTransformed / detJ * M;
->>>>>>> 4b8e18bb
       return M;
     }
 
@@ -144,24 +119,6 @@
     static constexpr int strainSize         = 3;
     static constexpr int enhancedStrainSize = 5;
 
-<<<<<<< HEAD
-    EASQ1E5(const Geometry& geometry)
-        : geometry{geometry}
-          ,T0InverseTransformed{calcTransformationMatrix2D(geometry)}
-    {}
-
-    template<typename Derived> requires std::convertible_to<Derived,const Eigen::MatrixBase<Derived>&>
-    void calcM(const Dune::FieldVector<double,2>& quadPos,Derived& M) const
-    {
-      M.setZero(strainSize,enhancedStrainSize);
-      const double xi = quadPos[0], eta = quadPos[1];
-      M(0,0) = xi-0.5;
-      M(1,1) = eta-0.5;
-      M(2,2) = xi-0.5;
-      M(2,3) = eta-0.5;
-      M(2,4) = (xi-0.5)*(eta-0.5);
-      M = T0InverseTransformed  * M ;
-=======
     EASQ1E5() = default;
     EASQ1E5(const Geometry& geometry)
         : geometry{std::make_unique<Geometry>(geometry)}, T0InverseTransformed{calcTransformationMatrix2D(geometry)} {}
@@ -178,7 +135,6 @@
       M(2, 4)           = (xi - 0.5) * (eta - 0.5);
       const double detJ = geometry->integrationElement(quadPos);
       M                 = T0InverseTransformed / detJ * M;
->>>>>>> 4b8e18bb
       return M;
     }
 
@@ -186,17 +142,10 @@
     Eigen::Matrix3d T0InverseTransformed;
   };
 
-<<<<<<< HEAD
-  template<typename Geometry>
-  using EAS2dVariant = std::variant<EASQ1E4<Geometry>,EASQ1E5<Geometry>>;
-//  template<typename Geometry>
-//  using EAS3dVariant = std::variant<EASH1E9<Geometry>,EASH1E21<Geometry>>;
-=======
   template <typename Geometry>
   struct EASQ1E7 {
     static constexpr int strainSize         = 3;
     static constexpr int enhancedStrainSize = 7;
->>>>>>> 4b8e18bb
 
     EASQ1E7() = default;
     EASQ1E7(const Geometry& geometry)
@@ -376,22 +325,6 @@
       if (onlyDisplacementBase) return;
 
       auto strainFunction = DisplacementBasedElement::getStrainFunction(par);
-<<<<<<< HEAD
-      auto C = DisplacementBasedElement::getMaterialTangentFunction(par);
-      auto& localView = DisplacementBasedElement::getLocalView();
-      auto geo = localView.element().geometry();
-      auto& first_child = localView.tree().child(0);
-      const auto& fe    = first_child.finiteElement();
-      assert(((fe.size()== 4 and Traits::mydim==2) or (fe.size()== 8 and Traits::mydim==3)) && "EAS only supported for Q1 or H1 elements");
-
-      Eigen::Matrix<double,enhancedStrainSize,enhancedStrainSize> D;
-      L.setZero(Eigen::NoChange,localView.size());
-      D.setZero();
-      for (const auto& [gpIndex, gp] : strainFunction.viewOverIntegrationPoints()) {
-        std::visit([&](auto const& easfunc){ easfunc.calcM(gp.position(),M); }, easVariant);
-        const auto Jinv = toEigenMatrix(geo.jacobianTransposed(gp.position())).transpose().inverse().eval();
-        const auto Ceval = C(gpIndex);
-=======
       auto C              = DisplacementBasedElement::getMaterialTangentFunction(par);
       auto& localView     = DisplacementBasedElement::getLocalView();
       auto geo            = localView.element().geometry();
@@ -406,7 +339,6 @@
         std::visit([&](const auto& easfunction) { M = easfunction.calcM(gp.position()); }, easVariant);
         const auto Jinv   = toEigenMatrix(geo.jacobianTransposed(gp.position())).transpose().inverse().eval();
         const auto Ceval  = C(gpIndex);
->>>>>>> 4b8e18bb
         const double detJ = geo.integrationElement(gp.position());
         D += M.transpose() * Ceval * M * detJ * gp.weight();
 
@@ -420,28 +352,6 @@
       h -= L.transpose() * D.inverse() * L;  // exploit symmetry
     }
 
-<<<<<<< HEAD
-void setEASType(EASType otherEASType)
-    {
-  easType =otherEASType;
-  if(otherEASType==EASType::none)
-    return;
-  else if(otherEASType==EASType::Q1E4)
-  easVariant= EASQ1E4(DisplacementBasedElement::getLocalView().element().geometry()) ;
-
-}
-
-private:
-//  DisplacementBasedElement displacementBasedElement;
-  std::conditional_t<Traits::mydim==2 ,EAS2dVariant<typename LocalView::Element::Geometry>,double > easVariant;
-  mutable Eigen::Matrix<double,enhancedStrainSize,Eigen::Dynamic> L;
-  mutable Eigen::Matrix<double,strainSize,Eigen::Dynamic,0,strainSize,Ikarus::maxEASParameter2d> M;
-  EASType easType{EASType::none};
-};
-
-
-
-=======
     /// ***** For a new EAS formulation, add a new switch case here *****
 
     void setEASType(int numberOfEASParameters) {
@@ -483,7 +393,6 @@
         }
       }
     }
->>>>>>> 4b8e18bb
 
   private:
     using EAS2DVariantImpl = EAS2DVariant<typename LocalView::Element::Geometry>;
