--- conflicted
+++ resolved
@@ -72,16 +72,12 @@
 
     neumannVertices = np.zeros(grid.size(2), dtype=bool)
 
-<<<<<<< HEAD
-    flatBasis.interpolate(neumannVertices, lambda x: True if x[1] > 0.999 else False)
-=======
     def loadTopEdgePredicate(x):
         return True if x[1] > 0.999 else False
 
     indexSet = grid.indexSet
     for v in grid.vertices:
         neumannVertices[indexSet.index(v)]=loadTopEdgePredicate(v.geometry.center)
->>>>>>> 081099d3
 
     boundaryPatch = iks.utils.boundaryPatch(grid, neumannVertices)
     #print(help(iks.finite_elements))
