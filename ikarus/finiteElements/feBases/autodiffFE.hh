--- conflicted
+++ resolved
@@ -1,121 +1,116 @@
-// SPDX-FileCopyrightText: 2022 The Ikarus Developers mueller@ibb.uni-stuttgart.de
-// SPDX-License-Identifier: LGPL-3.0-or-later
-
-////
-//
-#pragma once
-#include <autodiff/forward/dual/dual.hpp>
-#include <autodiff/forward/dual/eigen.hpp>
-
-#include <ikarus/finiteElements/feRequirements.hh>
-#include <ikarus/finiteElements/physicsHelper.hh>
-#include <ikarus/utils/traits.hh>
-
-namespace Ikarus {
-  template <typename RealElement, typename FERequirementType_ = FErequirements<>, bool useEigenRef = false, bool forceAutoDiff=false>
-  class AutoDiffFE : public RealElement {
-  public:
-    using Base              = RealElement;
-    using Basis             = Base::Basis;
-    using LocalView         = typename Basis::FlatBasis::LocalView;
-    using Traits            = TraitsFromLocalView<LocalView, useEigenRef>;
-    using Element           = typename LocalView::Element;
-    using FERequirementType = FERequirementType_;
-
-    void calculateMatrix(const FERequirementType& par, typename Traits::template MatrixType<>& h) const {
-      if constexpr (requires {
-        RealElement::calculateMatrix(par,  h);
-      } and not forceAutoDiff) {
-        RealElement::calculateMatrix(par,h);
-      }
-      else if constexpr (requires {
-                      this->template calculateVectorImpl<autodiff::dual>(par,
-                                                std::declval<typename Traits::template VectorType<autodiff::dual>>(), std::declval<const Eigen::VectorXdual&>());
-                    }) {
-        /// This is only valid if the external forces are independent of displacements, for e.g., no follower forces are
-        /// applied
-        Eigen::VectorXdual dx(this->localView().size());
-        Eigen::VectorXdual g(this->localView().size());
-        dx.setZero();
-        auto f = [&](auto& x) -> auto& {
-          g.setZero();
-          this->template calculateVectorImpl<autodiff::dual>(par,  g,x);
-          return g;
-        };
-        jacobian(f, autodiff::wrt(dx), at(dx), g, h);
-      } else if constexpr (requires {
-<<<<<<< HEAD
-                             this->template calculateScalarImpl<autodiff::dual2nd>(par,
-                                                       std::declval<typename Traits::template VectorType<autodiff::dual2nd>>());
-=======
-                             this->calculateScalarImpl(
-                                 par, std::declval<typename Traits::template VectorType<autodiff::dual2nd>>());
->>>>>>> b50fcddc
-                           }) {
-        Eigen::VectorXdual2nd dx(this->localView().size());
-        Eigen::VectorXd g;
-        autodiff::dual2nd e;
-        dx.setZero();
-        auto f = [&](auto& x) { return this->template calculateScalarImpl<autodiff::dual2nd>(par, x); };
-        hessian(f, autodiff::wrt(dx), at(dx), e, g, h);
-      } else
-        static_assert(Ikarus::Std::DummyFalse<AutoDiffFE>::value,"Appropriate calculateScalarImpl or calculateVectorImpl functions are not implemented for the "
-                   "chosen element.");
-
-    }
-
-    inline void calculateVector(const FERequirementType& par, typename Traits::template VectorType<>& g) const {
-      if constexpr (requires {
-                      this->template calculateVectorImpl<double>(par,
-                                                std::declval<typename Traits::template VectorType<double>>(), std::declval<const Eigen::VectorXd&>());
-                    }) {
-        return this->template calculateVectorImpl<double>(par, g);
-      } else if constexpr (requires {
-                             this->template calculateScalarImpl<autodiff::dual>(
-                                 par, std::declval<const Eigen::VectorXdual&>());
-                           }) {
-        Eigen::VectorXdual dx(this->localView().size());
-        dx.setZero();
-        autodiff::dual e;
-        auto f = [&](auto& x) { return this->template calculateScalarImpl<autodiff::dual>(par, x); };
-        gradient(f, autodiff::wrt(dx), at(dx), e, g);
-      } else
-        static_assert(Ikarus::Std::DummyFalse<AutoDiffFE>::value,
-                   "Appropriate calculateScalarImpl function is not implemented for the "
-                   "chosen element.");
-    }
-
-    void calculateLocalSystem(const FERequirementType& par, typename Traits::template MatrixType<> h,
-                              typename Traits::template VectorType<> g) const {
-      Eigen::VectorXdual2nd dx(this->localView().size());
-      dx.setZero();
-      auto f = [&](auto& x) { return this->calculateScalarImpl(par, x); };
-      hessian(f, autodiff::wrt(dx), at(dx), g, h);
-    }
-
-    [[nodiscard]] double calculateScalar(const FERequirementType& par) const {
-      if constexpr (requires { RealElement::calculateScalar(par); }) {
-        return RealElement::calculateScalar(par);
-      } else if constexpr (requires { this->calculateScalarImpl(par, std::declval<const Eigen::VectorXd&>()); }) {
-        Eigen::VectorXd dx(this->localView().size());
-        dx.setZero();
-        return this->calculateScalarImpl(par, dx);
-      } else
-        static_assert(Ikarus::Std::DummyFalse<AutoDiffFE>::value,
-                   "Appropriate calculateScalar and calculateScalarImpl functions are not implemented for the "
-                   "chosen element.");
-    }
-
-    const RealElement& getFE() const { return *this; }
-
-    template <typename... Args>
-    explicit AutoDiffFE(Args&&... args) : RealElement{std::forward<Args>(args)...} {}
-
-    //    explicit AutoDiffFE(RealElement& other) : RealElement(other) {
-    //      if constexpr (requires { this->setEASType(int{}); }) {
-    //        const auto& numberOfEASParameters = other.getNumberOfEASParameters();
-    //        this->setEASType(numberOfEASParameters);
-    //      }
-    //    }
-  };
-}  // namespace Ikarus
+// SPDX-FileCopyrightText: 2022 The Ikarus Developers mueller@ibb.uni-stuttgart.de
+// SPDX-License-Identifier: LGPL-3.0-or-later
+
+////
+//
+#pragma once
+#include <autodiff/forward/dual/dual.hpp>
+#include <autodiff/forward/dual/eigen.hpp>
+
+#include <ikarus/finiteElements/feRequirements.hh>
+#include <ikarus/finiteElements/physicsHelper.hh>
+#include <ikarus/utils/traits.hh>
+
+namespace Ikarus {
+  template <typename RealElement, typename FERequirementType_ = FErequirements<>, bool useEigenRef = false, bool forceAutoDiff=false>
+  class AutoDiffFE : public RealElement {
+  public:
+    using Base              = RealElement;
+    using Basis             = Base::Basis;
+    using LocalView         = typename Basis::FlatBasis::LocalView;
+    using Traits            = TraitsFromLocalView<LocalView, useEigenRef>;
+    using Element           = typename LocalView::Element;
+    using FERequirementType = FERequirementType_;
+
+    void calculateMatrix(const FERequirementType& par, typename Traits::template MatrixType<>& h) const {
+      if constexpr (requires {
+        RealElement::calculateMatrix(par,  h);
+      } and not forceAutoDiff) {
+        RealElement::calculateMatrix(par,h);
+      }
+      else if constexpr (requires {
+                      this->template calculateVectorImpl<autodiff::dual>(par,
+                                                std::declval<typename Traits::template VectorType<autodiff::dual>>(), std::declval<const Eigen::VectorXdual&>());
+                    }) {
+        /// This is only valid if the external forces are independent of displacements, for e.g., no follower forces are
+        /// applied
+        Eigen::VectorXdual dx(this->localView().size());
+        Eigen::VectorXdual g(this->localView().size());
+        dx.setZero();
+        auto f = [&](auto& x) -> auto& {
+          g.setZero();
+          this->template calculateVectorImpl<autodiff::dual>(par,  g,x);
+          return g;
+        };
+        jacobian(f, autodiff::wrt(dx), at(dx), g, h);
+      } else if constexpr (requires {
+                             this->template calculateScalarImpl<autodiff::dual2nd>(par,
+                                                       std::declval<typename Traits::template VectorType<autodiff::dual2nd>>());
+                           }) {
+        Eigen::VectorXdual2nd dx(this->localView().size());
+        Eigen::VectorXd g;
+        autodiff::dual2nd e;
+        dx.setZero();
+        auto f = [&](auto& x) { return this->template calculateScalarImpl<autodiff::dual2nd>(par, x); };
+        hessian(f, autodiff::wrt(dx), at(dx), e, g, h);
+      } else
+        static_assert(Ikarus::Std::DummyFalse<AutoDiffFE>::value,"Appropriate calculateScalarImpl or calculateVectorImpl functions are not implemented for the "
+                   "chosen element.");
+
+    }
+
+    inline void calculateVector(const FERequirementType& par, typename Traits::template VectorType<>& g) const {
+      if constexpr (requires {
+                      this->template calculateVectorImpl<double>(par,
+                                                std::declval<typename Traits::template VectorType<double>>(), std::declval<const Eigen::VectorXd&>());
+                    }) {
+        return this->template calculateVectorImpl<double>(par, g);
+      } else if constexpr (requires {
+                             this->template calculateScalarImpl<autodiff::dual>(
+                                 par, std::declval<const Eigen::VectorXdual&>());
+                           }) {
+        Eigen::VectorXdual dx(this->localView().size());
+        dx.setZero();
+        autodiff::dual e;
+        auto f = [&](auto& x) { return this->template calculateScalarImpl<autodiff::dual>(par, x); };
+        gradient(f, autodiff::wrt(dx), at(dx), e, g);
+      } else
+        static_assert(Ikarus::Std::DummyFalse<AutoDiffFE>::value,
+                   "Appropriate calculateScalarImpl function is not implemented for the "
+                   "chosen element.");
+    }
+
+    void calculateLocalSystem(const FERequirementType& par, typename Traits::template MatrixType<> h,
+                              typename Traits::template VectorType<> g) const {
+      Eigen::VectorXdual2nd dx(this->localView().size());
+      dx.setZero();
+      auto f = [&](auto& x) { return this->calculateScalarImpl(par, x); };
+      hessian(f, autodiff::wrt(dx), at(dx), g, h);
+    }
+
+    [[nodiscard]] double calculateScalar(const FERequirementType& par) const {
+      if constexpr (requires { RealElement::calculateScalar(par); }) {
+        return RealElement::calculateScalar(par);
+      } else if constexpr (requires { this->calculateScalarImpl(par, std::declval<const Eigen::VectorXd&>()); }) {
+        Eigen::VectorXd dx(this->localView().size());
+        dx.setZero();
+        return this->calculateScalarImpl(par, dx);
+      } else
+        static_assert(Ikarus::Std::DummyFalse<AutoDiffFE>::value,
+                   "Appropriate calculateScalar and calculateScalarImpl functions are not implemented for the "
+                   "chosen element.");
+    }
+
+    const RealElement& getFE() const { return *this; }
+
+    template <typename... Args>
+    explicit AutoDiffFE(Args&&... args) : RealElement{std::forward<Args>(args)...} {}
+
+    //    explicit AutoDiffFE(RealElement& other) : RealElement(other) {
+    //      if constexpr (requires { this->setEASType(int{}); }) {
+    //        const auto& numberOfEASParameters = other.getNumberOfEASParameters();
+    //        this->setEASType(numberOfEASParameters);
+    //      }
+    //    }
+  };
+}  // namespace Ikarus